# Copyright 2021 The Flax Authors.
#
# Licensed under the Apache License, Version 2.0 (the "License");
# you may not use this file except in compliance with the License.
# You may obtain a copy of the License at
#
#     http://www.apache.org/licenses/LICENSE-2.0
#
# Unless required by applicable law or agreed to in writing, software
# distributed under the License is distributed on an "AS IS" BASIS,
# WITHOUT WARRANTIES OR CONDITIONS OF ANY KIND, either express or implied.
# See the License for the specific language governing permissions and
# limitations under the License.

"""Library file which executes the PPO training."""

import functools
from typing import Tuple, List
import jax
import jax.random
import jax.numpy as jnp
import numpy as np
import flax

from flax.metrics import tensorboard
from flax.training import checkpoints
import ml_collections

import agent
import models
import test_episodes

@jax.jit
@functools.partial(jax.vmap, in_axes=(1, 1, 1, None, None), out_axes=1)
def gae_advantages(
    rewards: np.ndarray,
    terminal_masks: np.ndarray,
    values: np.ndarray,
    discount: float,
    gae_param: float):
  """Use Generalized Advantage Estimation (GAE) to compute advantages.

  As defined by eqs. (11-12) in PPO paper arXiv: 1707.06347. Implementation uses
  key observation that A_{t} = delta_t + gamma*lambda*A_{t+1}.

  Args:
    rewards: array shaped (actor_steps, num_agents), rewards from the game
    terminal_masks: array shaped (actor_steps, num_agents), zeros for terminal
                    and ones for non-terminal states
    values: array shaped (actor_steps, num_agents), values estimated by critic
    discount: RL discount usually denoted with gamma
    gae_param: GAE parameter usually denoted with lambda

  Returns:
    advantages: calculated advantages shaped (actor_steps, num_agents)
  """
  assert rewards.shape[0] + 1 == values.shape[0], ('One more value needed; Eq. '
                                                   '(12) in PPO paper requires '
                                                   'V(s_{t+1}) for delta_t')
  advantages = []
  gae = 0.
  for t in reversed(range(len(rewards))):
    # Masks used to set next state value to 0 for terminal states.
    value_diff = discount * values[t + 1] * terminal_masks[t] - values[t]
    delta = rewards[t] + value_diff
    # Masks[t] used to ensure that values before and after a terminal state
    # are independent of each other.
    gae = delta + discount * gae_param * terminal_masks[t] * gae
    advantages.append(gae)
  advantages = advantages[::-1]
  return jnp.array(advantages)

@functools.partial(jax.jit, static_argnums=1)
def loss_fn(
    params: flax.core.frozen_dict.FrozenDict,
    module: models.ActorCritic,
    minibatch: Tuple,
    clip_param: float,
    vf_coeff: float,
    entropy_coeff: float):
  """Evaluate the loss function.

  Compute loss as a sum of three components: the negative of the PPO clipped
  surrogate objective, the value function loss and the negative of the entropy
  bonus.

  Args:
    params: the parameters of the actor-critic model
    module: the actor-critic model
    minibatch: Tuple of five elements forming one experience batch:
               states: shape (batch_size, 84, 84, 4)
               actions: shape (batch_size, 84, 84, 4)
               old_log_probs: shape (batch_size,)
               returns: shape (batch_size,)
               advantages: shape (batch_size,)
    clip_param: the PPO clipping parameter used to clamp ratios in loss function
    vf_coeff: weighs value function loss in total loss
    entropy_coeff: weighs entropy bonus in the total loss

  Returns:
    loss: the PPO loss, scalar quantity
  """
  states, actions, old_log_probs, returns, advantages = minibatch
  log_probs, values = agent.policy_action(params, module, states)
  values = values[:, 0]  # Convert shapes: (batch, 1) to (batch, ).
  probs = jnp.exp(log_probs)

  value_loss = jnp.mean(jnp.square(returns - values), axis=0)

  entropy = jnp.sum(-probs*log_probs, axis=1).mean()

  log_probs_act_taken = jax.vmap(lambda lp, a: lp[a])(log_probs, actions)
  ratios = jnp.exp(log_probs_act_taken - old_log_probs)
  # Advantage normalization (following the OpenAI baselines).
  advantages = (advantages - advantages.mean()) / (advantages.std() + 1e-8)
  PG_loss = ratios * advantages
  clipped_loss = advantages * jax.lax.clamp(1. - clip_param, ratios,
                                            1. + clip_param)
  PPO_loss = -jnp.mean(jnp.minimum(PG_loss, clipped_loss), axis=0)

  return PPO_loss + vf_coeff*value_loss - entropy_coeff*entropy

@functools.partial(jax.jit, static_argnums=(0,7))
def train_step(
    module: models.ActorCritic,
    optimizer: flax.optim.base.Optimizer,
    trajectories: Tuple,
    clip_param: float,
    vf_coeff: float,
    entropy_coeff: float,
    lr: float,
    batch_size: int):
  """Compilable train step.

  Runs an entire epoch of training (i.e. the loop over minibatches within
  an epoch is included here for performance reasons).

  Args:
    module: the actor-critic model
    optimizer: optimizer for the actor-critic model
    trajectories: Tuple of the following five elements forming the experience:
                  states: shape (steps_per_agent*num_agents, 84, 84, 4)
                  actions: shape (steps_per_agent*num_agents, 84, 84, 4)
                  old_log_probs: shape (steps_per_agent*num_agents, )
                  returns: shape (steps_per_agent*num_agents, )
                  advantages: (steps_per_agent*num_agents, )
    clip_param: the PPO clipping parameter used to clamp ratios in loss function
    vf_coeff: weighs value function loss in total loss
    entropy_coeff: weighs entropy bonus in the total loss
    lr: learning rate, varies between optimization steps
        if decaying_lr_and_clip_param is set to true
    batch_size: the minibatch size, static argument

  Returns:
    optimizer: new optimizer after the parameters update
    loss: loss summed over training steps
  """
  iterations = trajectories[0].shape[0] // batch_size
  trajectories = jax.tree_map(
      lambda x: x.reshape((iterations, batch_size) + x.shape[1:]), trajectories)
  loss = 0.
  for batch in zip(*trajectories):
    grad_fn = jax.value_and_grad(loss_fn)
    l, grad = grad_fn(optimizer.target, module, batch, clip_param, vf_coeff,
                      entropy_coeff)
    loss += l
    optimizer = optimizer.apply_gradient(grad, learning_rate=lr)
  return optimizer, loss

def get_experience(
    params: flax.core.frozen_dict.FrozenDict,
    module: models.ActorCritic,
    simulators: List[agent.RemoteSimulator],
    steps_per_actor: int):
  """Collect experience from agents.

  Runs `steps_per_actor` time steps of the game for each of the `simulators`.
  """
  all_experience = []
  # Range up to steps_per_actor + 1 to get one more value needed for GAE.
  for _ in range(steps_per_actor + 1):
    states = []
    for sim in simulators:
      state = sim.conn.recv()
      states.append(state)
<<<<<<< HEAD
    states = onp.concatenate(states, axis=0)
    log_probs, values = agent.policy_action(params, module, states)
=======
    states = np.concatenate(states, axis=0)
    log_probs, values = agent.policy_action(model, states)
>>>>>>> 634a78ff
    log_probs, values = jax.device_get((log_probs, values))
    probs = np.exp(np.array(log_probs))
    for i, sim in enumerate(simulators):
      probabilities = probs[i]
      action = np.random.choice(probs.shape[1], p=probabilities)
      sim.conn.send(action)
    experiences = []
    for i, sim in enumerate(simulators):
      state, action, reward, done = sim.conn.recv()
      value = values[i, 0]
      log_prob = log_probs[i][action]
      sample = agent.ExpTuple(state, action, reward, value, log_prob, done)
      experiences.append(sample)
    all_experience.append(experiences)
  return all_experience

def process_experience(
    experience: List[List[agent.ExpTuple]],
    actor_steps: int,
    num_agents: int,
    gamma: float,
    lambda_: float):
  """Process experience for training, including advantage estimation.

  Args:
    experience: collected from agents in the form of nested lists/namedtuple
    actor_steps: number of steps each agent has completed
    num_agents: number of agents that collected experience
    gamma: dicount parameter
    lambda_: GAE parameter

  Returns:
    trajectories: trajectories readily accessible for `train_step()` function
  """
  obs_shape = (84, 84, 4)
  exp_dims = (actor_steps, num_agents)
  values_dims = (actor_steps + 1, num_agents)
  states = np.zeros(exp_dims + obs_shape, dtype=np.float32)
  actions = np.zeros(exp_dims, dtype=np.int32)
  rewards = np.zeros(exp_dims, dtype=np.float32)
  values = np.zeros(values_dims, dtype=np.float32)
  log_probs = np.zeros(exp_dims, dtype=np.float32)
  dones = np.zeros(exp_dims, dtype=np.float32)

  for t in range(len(experience) - 1):  # experience[-1] only for next_values
    for agent_id, exp_agent in enumerate(experience[t]):
      states[t, agent_id, ...] = exp_agent.state
      actions[t, agent_id] = exp_agent.action
      rewards[t, agent_id] = exp_agent.reward
      values[t, agent_id] = exp_agent.value
      log_probs[t, agent_id] = exp_agent.log_prob
      # Dones need to be 0 for terminal states.
      dones[t, agent_id] = float(not exp_agent.done)
  for a in range(num_agents):
    values[-1, a] = experience[-1][a].value
  advantages = gae_advantages(rewards, dones, values, gamma, lambda_)
  returns = advantages + values[:-1, :]
  # After preprocessing, concatenate data from all agents.
  trajectories = (states, actions, log_probs, returns, advantages)
  trajectory_len = num_agents * actor_steps
  trajectories = tuple(map(
      lambda x: np.reshape(x, (trajectory_len,) + x.shape[2:]), trajectories))
  return trajectories

def train(
    module: models.ActorCritic,
    optimizer: flax.optim.base.Optimizer,
    config: ml_collections.ConfigDict,
    model_dir: str):
  """Main training loop.

  Args:
    module: the actor-critic model
    optimizer: optimizer for the actor-critic model
    config: object holding hyperparameters and the training information
    model_dir: path to dictionary where checkpoints and logging info are stored

  Returns:
    optimizer: the trained optimizer
  """
  game = config.game + 'NoFrameskip-v4'
  simulators = [agent.RemoteSimulator(game)
                for _ in range(config.num_agents)]
  summary_writer = tensorboard.SummaryWriter(model_dir)
  summary_writer.hparams(dict(config))
  loop_steps = config.total_frames // (config.num_agents * config.actor_steps)
  log_frequency = 40
  checkpoint_frequency = 500


  for s in range(loop_steps):
    # Bookkeeping and testing.
    if s % log_frequency == 0:
      score = test_episodes.policy_test(1, module, optimizer.target, game)
      frames = s * config.num_agents * config.actor_steps
      summary_writer.scalar('game_score', score, frames)
      print(f'Step {s}:\nframes seen {frames}\nscore {score}\n\n')
    if s % checkpoint_frequency == 0:
      checkpoints.save_checkpoint(model_dir, optimizer, s)

    # Core training code.
    alpha = 1. - s/loop_steps if config.decaying_lr_and_clip_param else 1.
    all_experiences = get_experience(
        optimizer.target, module, simulators, config.actor_steps)
    trajectories = process_experience(
        all_experiences, config.actor_steps, config.num_agents, config.gamma,
        config.lambda_)
    lr = config.learning_rate * alpha
    clip_param = config.clip_param * alpha
    for e in range(config.num_epochs):
      permutation = np.random.permutation(
          config.num_agents * config.actor_steps)
      trajectories = tuple(map(lambda x: x[permutation], trajectories))
      optimizer, loss = train_step(
          module, optimizer, trajectories, clip_param, config.vf_coeff,
          config.entropy_coeff, lr, config.batch_size)
  return optimizer<|MERGE_RESOLUTION|>--- conflicted
+++ resolved
@@ -183,13 +183,8 @@
     for sim in simulators:
       state = sim.conn.recv()
       states.append(state)
-<<<<<<< HEAD
-    states = onp.concatenate(states, axis=0)
+    states = np.concatenate(states, axis=0)
     log_probs, values = agent.policy_action(params, module, states)
-=======
-    states = np.concatenate(states, axis=0)
-    log_probs, values = agent.policy_action(model, states)
->>>>>>> 634a78ff
     log_probs, values = jax.device_get((log_probs, values))
     probs = np.exp(np.array(log_probs))
     for i, sim in enumerate(simulators):
